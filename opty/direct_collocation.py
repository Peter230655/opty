#!/usr/bin/env python

import sys
from functools import wraps
import logging

import numpy as np
import sympy as sm
from sympy.physics import mechanics as me
import cyipopt
plt = sm.external.import_module('matplotlib.pyplot',
                                import_kwargs={'fromlist': ['']},
                                catch=(RuntimeError,))

from .utils import (ufuncify_matrix, lambdify_matrix, parse_free,
                    _optional_plt_dep, _forward_jacobian, sort_sympy)

__all__ = ['Problem', 'ConstraintCollocator']


class _DocInherit(object):
    """
    Docstring inheriting method descriptor

    The class itself is also used as a decorator

    Taken from https://stackoverflow.com/questions/2025562/inherit-docstrings-in-python-class-inheritance

    This is the rather complex solution to using the super classes method
    docstring and modifying it.
    """

    def __init__(self, mthd):
        self.mthd = mthd
        self.name = mthd.__name__

    def __get__(self, obj, cls):
        if obj:
            return self.get_with_inst(obj, cls)
        else:
            return self.get_no_inst(cls)

    def get_with_inst(self, obj, cls):

        overridden = getattr(super(cls, obj), self.name, None)

        @wraps(self.mthd, assigned=('__name__', '__module__'))
        def f(*args, **kwargs):
            return self.mthd(obj, *args, **kwargs)

        return self.use_parent_doc(f, overridden)

    def get_no_inst(self, cls):

        for parent in cls.__mro__[1:]:
            overridden = getattr(parent, self.name, None)
            if overridden:
                break

        @wraps(self.mthd, assigned=('__name__', '__module__'))
        def f(*args, **kwargs):
            return self.mthd(*args, **kwargs)

        return self.use_parent_doc(f, overridden)

    def use_parent_doc(self, func, source):
        if source is None:
            raise NameError("Can't find '%s' in parents" % self.name)
        func.__doc__ = self._combine_docs(self.mthd.__doc__,
                                          ConstraintCollocator.__init__.__doc__)
        return func

    @staticmethod
    def _combine_docs(prob_doc, coll_doc):
        beg, end = prob_doc.split('bounds')
        if sys.version_info[1] >= 13:
            sep = 'Parameters\n==========\n'
            _, middle = coll_doc.split(sep)
            bounds = 'bounds'
            mid = middle[:-1]
        else:
            sep = 'Parameters\n        ==========\n        '
            bounds = '        bounds'
            _, middle = coll_doc.split(sep)
            mid = middle[:-9]
        return beg + mid + bounds + end

_doc_inherit = _DocInherit


class Problem(cyipopt.Problem):
    """This class allows the user to instantiate a problem object with the
    essential data required to solve a direct collocation optimal control or
    parameter identification problem.

    This is a subclass of `cyipopt's Problem class
    <https://cyipopt.readthedocs.io/en/stable/reference.html#cyipopt.Problem>`_.

    Notes
    =====

    - N : number of collocation nodes
    - n : number of states
    - m : number of input trajectories
    - q : number of unknown input trajectories
    - r : number of unknown parameters
    - s : number of unknown time intervals (0 or 1 if fixed duration or
      variable duration)
    - o : number of instance constraints
    - nN + qN + r + s : number of free variables
    - n(N - 1) + o : number of constraints

    If ``x`` are the state variables, ``u`` are the unknown input trajectories,
    and ``p`` are the unknown parameters, and ``h`` is the unknown time
    interval then the free optimization variables are in this order::

       free = [x11, ... x1N,
               xn1, ... xnN,
               u11, ... u1N,
               uq1, ... xqN,
               p1, ... pr,
               h]

    If the equations of motion are equations ``eom1`` to ``eomn`` and  instance
    constraints are ``c``,  the constraint array is ordered as::

       constraints = [eom12, ... eom1N,
                      eomn2, ... eomnN,
                      c1, ..., co]

    The attributes may be accessed as follows: ``Problem_instance.collocator.name_of_attribute``

    """

    INF = 10e19

    @_doc_inherit
    def __init__(self, obj, obj_grad, equations_of_motion, state_symbols,
                 num_collocation_nodes, node_time_interval,
                 known_parameter_map={}, known_trajectory_map={},
                 instance_constraints=None, time_symbol=None, tmp_dir=None,
                 integration_method='backward euler', parallel=False,
                 bounds=None, show_compile_output=False, backend='cython'):
        """

        Parameters
        ==========
        obj : function
            Returns the value of the objective function given the free vector.
        obj_grad : function
            Returns the gradient of the objective function given the free
            vector.
        bounds : dictionary, optional
            This dictionary should contain a mapping from any of the symbolic
            states, unknown trajectories, unknown parameters, or unknown time
            interval to a 2-tuple of floats, the first being the lower bound
            and the second the upper bound for that free variable, e.g.
            ``{x(t): (-1.0, 5.0)}``.

        """

        if equations_of_motion.has(sm.Derivative) == False:
            raise ValueError('No time derivatives are present.' +
                ' The equations of motion must be ordinary ' +
                'differential equations (ODEs) or ' +
                'differential algebraic equations (DAEs).')

        self.collocator = ConstraintCollocator(
            equations_of_motion, state_symbols, num_collocation_nodes,
            node_time_interval, known_parameter_map, known_trajectory_map,
            instance_constraints, time_symbol, tmp_dir, integration_method,
            parallel, show_compile_output=show_compile_output, backend=backend)

        self.bounds = bounds
        self.obj = obj
        self.obj_grad = obj_grad
        self.con = self.collocator.generate_constraint_function()
        logging.info('Constraint function generated.')
        self.con_jac = self.collocator.generate_jacobian_function()
        logging.info('Jacobian function generated.')

        self.con_jac_rows, self.con_jac_cols = \
            self.collocator.jacobian_indices()

        self.num_free = self.collocator.num_free
        self.num_constraints = self.collocator.num_constraints

        self._generate_bound_arrays()

        # All constraints are expected to be equal to zero.
        con_bounds = np.zeros(self.num_constraints)

        super(Problem, self).__init__(n=self.num_free,
                                      m=self.num_constraints,
                                      lb=self.lower_bound,
                                      ub=self.upper_bound,
                                      cl=con_bounds,
                                      cu=con_bounds)

        self.obj_value = []

    def solve(self, free, lagrange=[], zl=[], zu=[], respect_bounds=False):
        """Returns the optimal solution and an info dictionary.

        Solves the posed optimization problem starting at point x.

        Parameters
        ----------
        x : array-like, shape(n*N + q*N + r + s, )
            Initial guess.

        lagrange : array-like, shape(n*(N-1) + o, ), optional (default=[])
            Initial values for the constraint multipliers (only if warm start
            option is chosen).

        zl : array-like, shape(n*N + q*N + r + s, ), optional (default=[])
            Initial values for the multipliers for lower variable bounds (only
            if warm start option is chosen).

        zu : array-like, shape(n*N + q*N + r + s, ), optional (default=[])
            Initial values for the multipliers for upper variable bounds (only
            if warm start option is chosen).

        respect_bounds : bool, optional (default=False)
            If True, the initial guess is checked to ensure that it is within
            the bounds, and a ValueError is raised if it is not. If False, the
            initial guess is not checked.

        Returns
        -------
        x : :py:class:`numpy.ndarray`, shape `(n*N + q*N + r + s, )`
            Optimal solution.
        info: :py:class:`dict` with the following entries
            ``x``: :py:class:`numpy.ndarray`, shape `(n*N + q*N + r + s, )`
                optimal solution
            ``g``: :py:class:`numpy.ndarray`, shape `(n*(N-1) + o, )`
                constraints at the optimal solution
            ``obj_val``: :py:class:`float`
                objective value at optimal solution
            ``mult_g``: :py:class:`numpy.ndarray`, shape `(n*(N-1) + o, )`
                final values of the constraint multipliers
            ``mult_x_L``: :py:class:`numpy.ndarray`, shape `(n*N + q*N + r + s, )`
                bound multipliers at the solution
            ``mult_x_U``: :py:class:`numpy.ndarray`, shape `(n*N + q*N + r + s, )`
                bound multipliers at the solution
            ``status``: :py:class:`int`
                gives the status of the algorithm
            ``status_msg``: :py:class:`str`
                gives the status of the algorithm as a message

        """
        if respect_bounds:
            self.bounds_conflict_initial_guess(free)
        return super().solve(free, lagrange=lagrange, zl=zl, zu=zu)

    def bounds_conflict_initial_guess(self, free):
        """
        Ascertains that the initial guesses for all variables are within the
        limits prescribed by their respective bounds. Raises a ValueError if
        for any variable the initial guess is outside its bounds, or if the
        lower bound is greater than the upper bound.

        Parameters
        ----------
        free : array_like, shape(n*N + q*N + r + s, )
            Initial guess given to solve.

        Raises
        ------
        ValueError
            If the lower bound for variable is greater than its upper bound,
            ``opty`` may not break, but the solution will likely not be correct.
            Hence a ValueError is raised in such as case.

            If the initial guess for any variable is outside its bounds,
            a ValueError is raised.

        """
        if self.bounds is not None:
            errors = []
            # check for reversed bounds
            for key in self.bounds.keys():
                if self.bounds[key][0] > self.bounds[key][1]:
                    errors.append(key)
            if len(errors) > 0:
                msg = (f'The lower bound(s) for {errors} is (are) greater than'
                           ' the upper bound(s).')
                raise ValueError(msg)

            violating_variables = []
<<<<<<< HEAD
            # check that initial guesses for state variables anf for unkonwn
            # input trajectories are within their bounds
            if self.collocator._variable_duration == True:
=======

            if self.collocator._variable_duration:
>>>>>>> 0bd33d95
                local_ts = self.collocator.time_interval_symbol
                if local_ts in self.bounds.keys():
                    if (free[-1] < self.bounds[local_ts][0]
                        or free[-1] > self.bounds[local_ts][1]):
                        violating_variables.append(local_ts)

            symbole = self.collocator.state_symbols + \
            self.collocator.unknown_input_trajectories
            for symb in symbole:
                if symb in self.bounds.keys():
                    idx = symbole.index(symb)
                    feld = free[idx*self.collocator.num_collocation_nodes:
                            (idx+1)*self.collocator.num_collocation_nodes]
                    if (np.any(feld < self.bounds[symb][0])
                        or np.any(feld > self.bounds[symb][1])):
                        violating_variables.append(symb)

            # check that initial guesses for unknown parameters are within
            startidx = len(symbole) * self.collocator.num_collocation_nodes
            for symb in self.collocator.unknown_parameters:
                if symb in self.bounds.keys():
                    idx = self.collocator.unknown_parameters.index(symb)
                    if (free[startidx+idx] < self.bounds[symb][0]
                        or free[startidx+idx] > self.bounds[symb][1]):
                        violating_variables.append(symb)

            if len(violating_variables) > 0:
                msg = (f'The initial guesses for {violating_variables} are in '
                f'conflict with their bounds.')
                raise ValueError(msg)

        else:
            pass

    def _generate_bound_arrays(self):
        lb = -self.INF * np.ones(self.num_free)
        ub = self.INF * np.ones(self.num_free)

        N = self.collocator.num_collocation_nodes
        num_state_nodes = N*self.collocator.num_states
        num_non_par_nodes = N*(self.collocator.num_states +
                               self.collocator.num_unknown_input_trajectories)
        state_syms = self.collocator.state_symbols
        unk_traj = self.collocator.unknown_input_trajectories
        unk_par = self.collocator.unknown_parameters

        if self.bounds is not None:
            for var, bounds in self.bounds.items():
                if var in state_syms:
                    i = state_syms.index(var)
                    start = i * N
                    stop = start + N
                    lb[start:stop] = bounds[0] * np.ones(N)
                    ub[start:stop] = bounds[1] * np.ones(N)
                elif var in unk_traj:
                    i = unk_traj.index(var)
                    start = num_state_nodes + i * N
                    stop = start + N
                    lb[start:stop] = bounds[0] * np.ones(N)
                    ub[start:stop] = bounds[1] * np.ones(N)
                elif var in unk_par:
                    i = unk_par.index(var)
                    idx = num_non_par_nodes + i
                    lb[idx] = bounds[0]
                    ub[idx] = bounds[1]
                elif (self.collocator._variable_duration and
                      var == self.collocator.time_interval_symbol):
                    lb[-1] = bounds[0]
                    ub[-1] = bounds[1]
                else:
                    msg = 'Bound variable {} not present in free variables.'
                    raise ValueError(msg.format(var))

        self.lower_bound = lb
        self.upper_bound = ub

    def objective(self, free):
        """Returns the value of the objective function given a solution to the
        problem.

        Parameters
        ==========
        free : ndarray, shape(n*N + q*N + r + s, )
            A solution to the optimization problem in the canonical form.

        Returns
        =======
        obj_val : float
            The value of the objective function.

        Notes
        =====

        - N : number of collocation nodes
        - n : number of unknown state trajectories
        - q : number of unknown input trajectories
        - r : number of unknown parameters
        - s : number of unknown time intervals

        """
        return self.obj(free)

    def gradient(self, free):
        """Returns the value of the gradient of the objective function given a
        solution to the problem.

        Parameters
        ==========
        free : ndarray, (n*N + q*N + r + s, )
            A solution to the optimization problem in the canonical form.

        Returns
        =======
        gradient_val : ndarray, shape(n*N + q*N + r + s, 1)
            The value of the gradient of the objective function.

        Notes
        =====

        - N : number of collocation nodes
        - n : number of unknown state trajectories
        - q : number of unknown input trajectories
        - r : number of unknown parameters
        - s : number of unknown time intervals

        """
        # This should return a column vector.
        return self.obj_grad(free)

    def constraints(self, free):
        """Returns the value of the constraint functions given a solution to
        the problem.

        Parameters
        ==========
        free : ndarray, (n*N + q*N + r + s, )
            A solution to the optimization problem in the canonical form.

        Returns
        =======
        constraints_val : ndarray, shape(n*(N - 1) + o, )
            The value of the constraint function.

        Notes
        =====

        - N : number of collocation nodes
        - n : number of unknown state trajectories
        - q : number of unknown input trajectories
        - r : number of unknown parameters
        - s : number of unknown time intervals
        - o : number of instance constraints

        """
        # This should return a column vector.
        return self.con(free)

    def jacobianstructure(self):
        """Returns the sparsity structure of the Jacobian of the constraint
        function.

        Returns
        =======
        jac_row_idxs : ndarray, shape(2*n + q + r + s, )
            The row indices for the non-zero values in the Jacobian.
        jac_col_idxs : ndarray, shape(n*(N - 1) + o, )
            The column indices for the non-zero values in the Jacobian.

        """
        return (self.con_jac_rows, self.con_jac_cols)

    def jacobian(self, free):
        """Returns the non-zero values of the Jacobian of the constraint
        function.

        Returns
        =======
        jac_vals : ndarray, shape((2*n + q + r + s)*(n*(N - 1)) + o, )
            Non-zero Jacobian values in triplet format.

        """
        return self.con_jac(free)

    def intermediate(self, *args):
        """This method is called at every optimization iteration. Not for pubic
        use."""
        self.obj_value.append(args[2])

    @_optional_plt_dep
    def plot_trajectories(self, vector, axes=None):
        """Returns the axes for two plots. The first plot displays the state
        trajectories versus time and the second plot displays the input
        trajectories versus time.

        Parameters
        ==========
        vector : ndarray, (n*N + q*N + r + s, )
            The initial guess, solution, or any other vector that is in the
            canonical form.
        axes : ndarray of AxesSubplot, shape(n + m, )
            An array of matplotlib axes to plot to.

        Returns
        =======
        axes : ndarray of AxesSubplot
            A matplotlib axes with the state and input trajectories plotted.

        Notes
        =====

        - N : number of collocation nodes
        - n : number of unknown state trajectories
        - m : number of input trajectories
        - q : number of unknown input trajectories
        - r : number of unknown parameters
        - s : number of unknown time intervals

        """

        if self.collocator._variable_duration:
            state_traj, input_traj, constants, node_time_interval = parse_free(
                vector, self.collocator.num_states,
                self.collocator.num_unknown_input_trajectories,
                self.collocator.num_collocation_nodes,
                variable_duration=self.collocator._variable_duration)
        else:
            state_traj, input_traj, constants = parse_free(
                vector, self.collocator.num_states,
                self.collocator.num_unknown_input_trajectories,
                self.collocator.num_collocation_nodes,
                variable_duration=self.collocator._variable_duration)
            node_time_interval = self.collocator.node_time_interval

        time = np.linspace(0,
                           (self.collocator.num_collocation_nodes-1) *
                           node_time_interval,
                           num=self.collocator.num_collocation_nodes)

        num_axes = (self.collocator.num_states +
                    self.collocator.num_input_trajectories)
        traj_syms = (self.collocator.state_symbols +
                     self.collocator.known_input_trajectories +
                     self.collocator.unknown_input_trajectories)

        trajectories = state_traj

        if self.collocator.num_known_input_trajectories > 0:
            for knw_sym in self.collocator.known_input_trajectories:
                trajectories = np.vstack(
                    (trajectories,
                     self.collocator.known_trajectory_map[knw_sym]))

        if self.collocator.num_unknown_input_trajectories > 0:
            # NOTE : input_traj should be in the same order as
            # self.unknown_input_trajectories.
            trajectories = np.vstack((trajectories, input_traj))

        if axes is None:
            fig, axes = plt.subplots(num_axes, 1, sharex=True,
                                     layout='compressed',
                                     figsize=(6.4, 0.8*num_axes))

        for ax, traj, symbol in zip(axes, trajectories, traj_syms):
            ax.plot(time, traj)
            ax.set_ylabel(sm.latex(symbol, mode='inline'))
        ax.set_xlabel('Time')
        axes[0].set_title('State Trajectories')
        if (self.collocator.num_unknown_input_trajectories +
            self.collocator.num_known_input_trajectories) > 0:
            axes[self.collocator.num_states].set_title('Input Trajectories')
        return axes

    @_optional_plt_dep
    def plot_constraint_violations(self, vector, axes=None):
        """Returns an axis with the state constraint violations plotted versus
        node number and the instance constraints as a bar graph.

        Parameters
        ==========
        vector : ndarray, (n*N + q*N + r + s, )
            The initial guess, solution, or any other vector that is in the
            canonical form.

        Returns
        =======
        axes : ndarray of AxesSubplot
            A matplotlib axes with the constraint violations plotted. If the
            uses gives at least two axis, the method will tell the user how
            many are needed, unless the correct amount is given.

        Notes
        =====

        - N : number of collocation nodes
        - n : number of unknown state trajectories
        - q : number of unknown input trajectories
        - r : number of unknown parameters
        - s : number of unknown time intervals

        """

        bars_per_plot = None
        rotation = -45

        # find the number of bars per plot, so the bars per plot are
        # aproximately the same on each plot
        hilfs = []
        len_constr = self.collocator.num_instance_constraints
        for i in range(6, 11):
            hilfs.append((i, i - len_constr % i))
            if len_constr % i == 0:
                bars_per_plot = i
                if len_constr == bars_per_plot:
                    num_plots = 1
                else:
                    num_plots = len_constr // bars_per_plot

        if bars_per_plot is None:
            maximal = 100
            for i in range(len(hilfs)):
                if hilfs[i][1] < maximal:
                    maximal = hilfs[i][1]
                    bars_per_plot = hilfs[i][0]
            if len_constr <= bars_per_plot:
                num_plots = 1
            else:
                num_plots = len_constr // bars_per_plot + 1

        # ensure that len(axes) is correct, raise ValuError otherwise
        if axes is not None:
            len_axes = len(axes.ravel())
            len_constr = self.collocator.num_instance_constraints
            if (len_constr <= bars_per_plot) and (len_axes < 2):
                raise ValueError('len(axes) must be equal to 2')

            elif ((len_constr % bars_per_plot == 0) and
                  (len_axes < len_constr // bars_per_plot + 1)):
                msg = (f'len(axes) must be equal to '
                       f'{len_constr//bars_per_plot+1}')
                raise ValueError(msg)

            elif ((len_constr % bars_per_plot != 0) and
                  (len_axes < len_constr // bars_per_plot + 2)):
                msg = (f'len(axes) must be equal to '
                       f'{len_constr//bars_per_plot+2}')
                raise ValueError(msg)

            else:
                pass

        N = self.collocator.num_collocation_nodes
        con_violations = self.con(vector)
        state_violations = con_violations[
            :(N - 1) * self.collocator.num_states]
        instance_violations = con_violations[len(state_violations):]
        state_violations = state_violations.reshape(
            (self.collocator.num_states, N - 1))
        con_nodes = range(1, self.collocator.num_collocation_nodes)

        if axes is None:
            fig, axes = plt.subplots(1 + num_plots, 1,
                                     figsize=(6.4, 1.50*(1 + num_plots)),
                                     layout='compressed')

        axes = np.asarray(axes).ravel()

        axes[0].plot(con_nodes, state_violations.T)
        axes[0].set_title('Constraint violations')
        axes[0].set_xlabel('Node Number')
        axes[0].set_ylabel('EoM violation')

        if self.collocator.instance_constraints is not None:
            # reduce the instance constrtaints to 2 digits after the decimal
            # point.  give the time in tha variables with 2 digits after the
            # decimal point.  if variable h is used, use the result for h in
            # the time.
            num_inst_viols = self.collocator.num_instance_constraints
            instance_constr_plot = []
            a_before = ''
            a_before_before = ''
            for exp1 in self.collocator.instance_constraints:
                for a in sm.preorder_traversal(exp1):
                    if ((isinstance(a_before, sm.Integer) or
                            isinstance(a_before, sm.Float)) and
                            (a == self.collocator.node_time_interval)):
                        a_before = float(a_before)
                        hilfs = a_before * vector[-1]
                        exp1 = exp1.subs(a_before_before,
                                         sm.Float(round(hilfs, 2)))

                    elif isinstance(a, sm.Float):
                        exp1 = exp1.subs(a, round(a, 2))
                    a_before_before = a_before
                    a_before = a
                instance_constr_plot.append(exp1)

            for i in range(num_plots):
                num_ticks = bars_per_plot
                if i == num_plots - 1:
                    beginn = i * bars_per_plot
                    endd = num_inst_viols
                    num_ticks = num_inst_viols % bars_per_plot
                    if (num_inst_viols % bars_per_plot == 0):
                        num_ticks = bars_per_plot
                else:
                    endd = (i + 1) * bars_per_plot
                    beginn = i * bars_per_plot

                inst_viol = instance_violations[beginn: endd]
                inst_constr = instance_constr_plot[beginn: endd]

                width = [0.06*num_ticks for _ in range(num_ticks)]
                axes[i+1].bar(range(num_ticks), inst_viol,
                              tick_label=[sm.latex(s, mode='inline') for s in
                                          inst_constr], width=width)
                axes[i+1].set_ylabel('Instance')
                axes[i+1].set_xticklabels(axes[i+1].get_xticklabels(),
                                          rotation=rotation)

        return axes

    @_optional_plt_dep
    def plot_objective_value(self):
        """Returns an axis with the objective value plotted versus the
        optimization iteration. solve() must be run first."""

        fig, ax = plt.subplots(1, layout='compressed')
        ax.set_title('Objective Value')
        ax.plot(self.obj_value)
        ax.set_ylabel('Objective Value')
        ax.set_xlabel('Iteration Number')

        return ax

    def parse_free(self, free):
        """Parses the free parameters vector and returns it's components.

        Parameters
        ==========
        free : ndarray, shape(n*N + q*N + r + s)
            The free parameters of the system.

        Returns
        =======
        states : ndarray, shape(n, N)
            The array of n states through N time steps.
        specified_values : ndarray, shape(q, N) or shape(N,), or None
            The array of q specified inputs through N time steps.
        constant_values : ndarray, shape(r,)
            The array of r constants.
        time_interval : float
            The time between collocation nodes. Only returned if
            ``variable_duration`` is ``True``.

        Notes
        =====

        - N : number of collocation nodes
        - n : number of unknown state trajectories
        - q : number of unknown input trajectories
        - r : number of unknown parameters
        - s : number of unknown time intervals (s=1 if ``variable duration`` is
          ``True`` else s=0)

        """

        n = self.collocator.num_states
        N = self.collocator.num_collocation_nodes
        q = self.collocator.num_unknown_input_trajectories
        variable_duration = self.collocator._variable_duration

        return parse_free(free, n, q, N, variable_duration)

    def time_vector(self, solution=None, start_time=0.0):
        """Returns the time instances of the problem as an numpy ndarray.

        Parameters
        ==========
        solution : ndarray, shape(n*N + q*N + r + s,), optional
            The solution to to problem. Needed if the time interval is variable.
        start_time : float, optional
            The initial time of the problem. Default is 0.0.

        Returns
        =======
        time_vector : ndarray, shape(num_collocation_nodes,)
            The array of time instances.

        """
        t0 = start_time
        if self.collocator._variable_duration:
            if solution is None:
                msg = 'Solution vector must be provided for variable duration.'
                raise ValueError(msg)
            elif solution[-1] <= 0:
                msg = 'Time interval must be strictly greater than zero.'
                raise ValueError(msg)
            elif t0 >= solution[-1] * self.collocator.num_collocation_nodes:
                msg = 'Start time must be less than the final time.'
                raise ValueError(msg)
            else:
                return np.arange(t0, t0 + self.collocator.num_collocation_nodes
                        *solution[-1], solution[-1])

        else:
            return np.arange(t0, t0 + self.collocator.num_collocation_nodes*
                self.collocator.node_time_interval,
                self.collocator.node_time_interval)


class ConstraintCollocator(object):
    """This class is responsible for generating the constraint function and the
    sparse Jacobian of the constraint function using direct collocation methods
    for a non-linear programming problem where the essential constraints are
    defined from the equations of motion of the system.

    Notes
    =====

    - N : number of collocation nodes
    - n : number of states
    - m : number of input trajectories
    - q : number of unknown input trajectories
    - r : number of unknown parameters
    - s : number of unknown time intervals (0 or 1 if fixed duration or
      variable duration)
    - o : number of instance constraints
    - nN + qN + r + s : number of free variables
    - n(N - 1) + o : number of constraints

    Some of the attributes are explained in more detail under Parameters below.

    It is best to treat ``ConstraintCollocator`` as immutable, changing
    attributes after initialization will inevitably fail.

    """
    def __init__(self, equations_of_motion, state_symbols,
                 num_collocation_nodes, node_time_interval,
                 known_parameter_map={}, known_trajectory_map={},
                 instance_constraints=None, time_symbol=None, tmp_dir=None,
                 integration_method='backward euler', parallel=False,
                 show_compile_output=False, backend='cython'):
        """Instantiates a ConstraintCollocator object.

        Parameters
        ==========
        equations_of_motion : sympy.Matrix, shape(n, 1)
            A column matrix of SymPy expressions defining the right hand side
            of the equations of motion when the left hand side is zero, e.g.
            ``0 = x'(t) - f(x(t), u(t), p)`` or ``0 = f(x'(t), x(t), u(t),
            p)``. These should be in first order form but not necessairly
            explicit. They can be ordinary differential equations or
            differential algebraic equations.
        state_symbols : iterable
            An iterable containing all ``n`` of the SymPy functions of time
            which represent the states in the equations of motion.
        num_collocation_nodes : integer
            The number of collocation nodes, ``N``. All known trajectory arrays
            should be of this length.
        node_time_interval : float or Symbol
            The time interval between collocation nodes. If a SymPy symbol is
            provided, the time interval will be treated as a free variable
            resulting in a variable duration solution.
        known_parameter_map : dictionary, optional
            A dictionary that maps the SymPy symbols representing the known
            constant parameters to floats. Any parameters in the equations of
            motion not provided in this dictionary will become free
            optimization variables.
        known_trajectory_map : dictionary, optional
            A dictionary that maps the non-state SymPy functions of time to
            ndarrays of floats of ``shape(N,)``. Any time varying parameters in
            the equations of motion not provided in this dictionary will become
            free trajectories optimization variables. If solving a variable
            duration problem, note that the values here are fixed at each node
            and will not scale with a varying time interval.
        instance_constraints : iterable of SymPy expressions, optional
            These expressions are for constraints on the states at specific
            times. They can be expressions with any state instance and any of
            the known parameters found in the equations of motion. All states
            should be evaluated at a specific instant of time. For example, the
            constraint ``x(0) = 5.0`` would be specified as ``x(0) - 5.0``. For
            variable duration problems you must specify time as an integer
            multiple of the node time interval symbol, for example ``x(0*h) -
            5.0``. The integer must be a value from 0 to
            ``num_collocation_nodes - 1``. Unknown parameters and time varying
            parameters other than the states are currently not supported.
        time_symbol : SymPy Symbol, optional
            The symbol representating time in the equations of motion. If not
            given, it is assumed to be the default stored in
            ``sympy.physics.vector.dynamicsymbols._t``.
        tmp_dir : string, optional
            If you want to see the generated Cython and C code for the
            constraint and constraint Jacobian evaluations, pass in a path to a
            directory here.
        integration_method : string, optional
            The integration method to use, either ``backward euler`` or
            ``midpoint``.
        parallel : boolean, optional
            If true and openmp is installed, constraints and the Jacobian of
            the constraints will be executed across multiple threads. This is
            only useful for performance when the equations of motion have an
            extremely large number of operations. Only available with the
            ``'cython'`` backend.
        show_compile_output : boolean, optional
            If True, STDOUT and STDERR of the Cython compilation call will be
            shown. Only available with the ``'cython'`` backend.
        backend : string, optional
            Backend used to generate the numerical functions, either
            ``'cython'`` (default) or ``'numpy'``.

        """
        self._eom = equations_of_motion

        if time_symbol is not None:
            self._time_symbol = time_symbol
            me.dynamicsymbols._t = time_symbol
        else:
            self._time_symbol = me.dynamicsymbols._t

        self._state_symbols = tuple(state_symbols)
        if len(self.state_symbols) != len(set(self.state_symbols)):
            raise ValueError('State symbols must be unique.')
        if len(self.state_symbols) != self.eom.shape[0]:
            raise ValueError('The number of states must match the number of '
                             'equations of motion.')

        self._state_derivative_symbols = tuple([s.diff(self.time_symbol) for
                                               s in state_symbols])
        self._num_states = len(self.state_symbols)

        self._num_collocation_nodes = num_collocation_nodes

        if isinstance(node_time_interval, sm.Symbol):
            self._time_interval_symbol = node_time_interval
            self._variable_duration = True
        else:
            self._time_interval_symbol = sm.Symbol('h_opty', real=True)
            self._variable_duration = False
        self._node_time_interval = node_time_interval

        self._known_parameter_map = known_parameter_map
        self._known_trajectory_map = known_trajectory_map

        self._instance_constraints = instance_constraints

        self._num_constraints = self.num_states * (num_collocation_nodes - 1)

        self._tmp_dir = tmp_dir
        self._parallel = parallel
        self._show_compile_output = show_compile_output
        self._backend = backend

        self._sort_parameters()
        self._check_known_trajectories()
        self._sort_trajectories()
        self._num_free = ((self.num_states +
                           self.num_unknown_input_trajectories) *
                          self.num_collocation_nodes +
                          self.num_unknown_parameters +
                          int(self._variable_duration))

        self.integration_method = integration_method

        if instance_constraints is not None:
            self._num_instance_constraints = len(instance_constraints)
            self._num_constraints += self.num_instance_constraints
            self._identify_functions_in_instance_constraints()
            self._find_closest_free_index()
            self.eval_instance_constraints = self._instance_constraints_func()
            self.eval_instance_constraints_jacobian_values = \
                self._instance_constraints_jacobian_values_func()
        else:
            self._num_instance_constraints = 0

    @property
    def current_discrete_specified_symbols(self):
        """
        The symbols for the current discrete specified inputs.
        Type: tuple

        """
        return self._current_discrete_specified_symbols

    @property
    def current_discrete_state_symbols(self):
        """
        The symbols for the current discrete states.
        Type: n-tuple
        """
        return self._current_discrete_state_symbols

    @property
    def current_known_discrete_specified_symbols(self):
        """
        The symbols for the current discrete specified inputs.
        Type: tuple
        """
        return self._current_known_discrete_specified_symbols

    @property
    def current_unknown_discrete_specified_symbols(self):
        """
        The symbols for the current unknown discrete specified inputs.
        Type: tuple
        """
        return self._current_unknown_discrete_specified_symbols

    @property
    def discrete_eom(self):
        """
        Discretized equations of motion. Depending on the integration method
        used.
        Type: sympy.Matrix, shape(n, 1)
        """
        return self._discrete_eom

    @property
    def eom(self):
        """
        The equations of motion used.
        Type: sympy.Matrix, shape(n, 1)
        """
        return self._eom

    @property
    def input_trajectories(self):
        """
        known_input_trajectories + unknown_input_trajectories.
        Type: tuple
        """
        return self._input_trajectories

    @property
    def instance_constraints(self):
        """
        The instance constraints used in the optimization.
        Type: o-tuple
        """
        return self._instance_constraints

    @property
    def integration_method(self):
        """
        The integration method used. Presently, ``backward euler`` and
        ``midpoint`` are supported.
        Type: str
        """
        return self._integration_method

    @property
    def known_input_trajectories(self):
        """
        The known input trajectories symbols.
        Type: tuple
        """
        return self._known_input_trajectories

    @property
    def known_parameters(self):
        """
        The symbols of the known parameters in the problem.
        Type: tuple
        """
        return self._known_parameters

    @property
    def known_parameter_map(self):
        """
        A mapping of known parameters to their values.
        Type: dict
        """
        return self._known_parameter_map

    @property
    def known_trajectory_map(self):
        """
        A mapping of known trajectories to their values.
        Type: dict
        """
        return self._known_trajectory_map

    @property
    def known_trajectory_symbols(self):
        """
        The known trajectory symbols.
        Type: (m-q)-tuple
        """
        return self._known_trajectory_symbols

    @property
    def next_known_discrete_specified_symbols(self):
        """
        The symbols for the next discrete specified inputs.
        Type: tuple
        """
        return self._next_known_discrete_specified_symbols

    @property
    def next_discrete_specified_symbols(self):
        """
        The symbols for the next discrete specified inputs.
        Type: tuple
        """
        return self._next_discrete_specified_symbols

    @property
    def next_discrete_state_symbols(self):
        """
        The symbols for the next discrete states.
        Type: n-tuple
        """
        return self._next_discrete_state_symbols

    @property
    def next_unknown_discrete_specified_symbols(self):
        """
        The symbols for the next unknown discrete specified inputs.
        Type: tuple
        """
        return self._next_unknown_discrete_specified_symbols

    @property
    def node_time_interval(self):
        """
        The time interval between collocation nodes. float if the interval is
        fixed, ``sympy.Symbol`` if the interval is variable.
        Type: float or sympy.Symbol
        """
        return self._node_time_interval

    @property
    def num_collocation_nodes(self):
        """
        Number of times spaced evenly between the initial and final time of
        the optimization
        Type: int
        """
        return self._num_collocation_nodes

    @property
    def num_constraints(self):
        """
        The number of constraints = (num_collection_nodes-1)*num_states +
        len(instance_constraints).
        Type: int
        """
        return self._num_constraints

    @property
    def num_free(self):
        """
        Number of variables to be optimized = n*N + q*N + r + s.
        Type: int
        """
        return self._num_free

    @property
    def num_input_trajectories(self):
        """
        The number of input trajectories = len(input_trajectories).
        Type: int
        """
        return self._num_input_trajectories

    @property
    def num_instance_constraints(self):
        """
        The number of instance constraints = len(instance_constraints).
        Type: int
        """
        return self._num_instance_constraints

    @property
    def num_known_input_trajectories(self):
        """
        The number of known trajectories = len(known_trajectory_symbols).
        Type: int
        """
        return self._num_known_input_trajectories

    @property
    def num_parameters(self):
        """
        The number of parameters = len(parameters).
        Type: int
        """
        return self._num_parameters

    @property
    def num_known_parameters(self):
        """
        The number of known parameters = len(known_parameters).
        Type: int
        """
        return self._num_known_parameters

    @property
    def num_states(self):
        """
        The number of states = len(state_symbols) = n.
        Type: int
        """
        return self._num_states

    @property
    def num_unknown_input_trajectories(self):
        """
        The number of unknown input trajectories =
        len(unknown_input_trajectories).
        Type: int
        """
        return self._num_unknown_input_trajectories

    @property
    def num_unknown_parameters(self):
        """
        The number of unknown parameters = r.
        Type: int
        """
        return self._num_unknown_parameters

    @property
    def parameters(self):
        """
        known_parameters + unknown_parameters.
        Type: tuple
        """
        return self._parameters

    @property
    def parallel(self):
        """
        Whether to use parallel processing or not.
        Type: bool
        """
        return self._parallel

    @property
    def previous_discrete_state_symbols(self):
        """
        The symbols for the previous discrete states.
        Type: n-tuple
        """
        return self._previous_discrete_state_symbols

    @property
    def show_compile_output(self):
        """
        Whether to show the compile output or not.
        Type: bool
        """
        return self._show_compile_output

    @property
    def state_derivative_symbols(self):
        """
        symbols for the time derivatives of the states.
        Type: n-tuple
        """
        return self._state_derivative_symbols

    @property
    def state_symbols(self):
        """
        The symbols for the states.
        Type: n-tuple
        """
        return self._state_symbols

    @property
    def time_interval_symbol(self):
        """
        sympy.Symbol if the time interval is variable, float if the time
        interval is fixed.
        Type: sympy.Symbol or float
        """
        return self._time_interval_symbol

    @property
    def time_symbol(self):
        """
        The symbol used to represent time, usually `t`.
        Type: sympy.Symbol
        """
        return self._time_symbol

    @property
    def tmp_dir(self):
        """
        The temporary directory used to store files generated.
        Type: str
        """
        return self._tmp_dir

    @property
    def unknown_input_trajectories(self):
        """
        The unknown input trajectories symbols.
        Type: q-tuple
        """
        return self._unknown_input_trajectories

    @property
    def unknown_parameters(self):
        """
        The unknown parameters in the problem, in the sequence in which they
        appear in the solution of the optimization.
        Type: r-tuple
        """
        return self._unknown_parameters


    @integration_method.setter
    def integration_method(self, method):
        """The method can be ``'backward euler'`` or ``'midpoint'``."""
        if method not in ['backward euler', 'midpoint']:
            msg = ("{} is not a valid integration method.")
            raise ValueError(msg.format(method))
        else:
            self._integration_method = method
            self._discrete_symbols()
            self._discretize_eom()

    @staticmethod
    def _parse_inputs(all_syms, known_syms):
        """Returns sets of symbols and their counts, based on if the known
        symbols exist in the set of all symbols.

        Parameters
        ----------
        all_syms : sequence
            A set of SymPy symbols or functions.
        known_syms : sequence
            A set of SymPy symbols or functions.

        Returns
        -------
        known : tuple
            The set of known symbols.
        num_known : integer
            The number of known symbols.
        unknown : tuple
            The set of unknown symbols in all_syms.
        num_unknown :integer
            The number of unknown symbols.

        """
        all_syms = set(all_syms)
        known_syms = known_syms

        if not all_syms:  # if empty sequence
            if known_syms:
                msg = '{} are not in the provided equations of motion.'
                raise ValueError(msg.format(known_syms))
            else:
                known = tuple()
                num_known = 0
                unknown = tuple()
                num_unknown = 0
        else:
            if known_syms:
                known = tuple(known_syms)  # don't sort known syms
                num_known = len(known)
                unknown = tuple(sort_sympy(all_syms.difference(known)))
                num_unknown = len(unknown)
            else:
                known = tuple()
                num_known = 0
                unknown = tuple(sort_sympy(all_syms))
                num_unknown = len(unknown)

        return known, num_known, unknown, num_unknown

    def _sort_parameters(self):
        """Finds and counts all of the parameters in the equations of motion
        and categorizes them based on which parameters the user supplies.
        The unknown parameters are sorted by name."""

        # TODO : Should the full parameter list be sorted here for consistency?
        parameters = self.eom.free_symbols.copy()
        if self.time_symbol in parameters:
            parameters.remove(self.time_symbol)

        res = self._parse_inputs(parameters,
                                 self.known_parameter_map.keys())

        self._known_parameters = res[0]
        self._num_known_parameters = res[1]
        self._unknown_parameters = res[2]
        self._num_unknown_parameters = res[3]

        self._parameters = res[0] + res[2]
        self._num_parameters = len(self.parameters)

    def _check_known_trajectories(self):
        """Raises and error if the known trajectories are not the correct
        length."""

        N = self.num_collocation_nodes

        for k, v in self.known_trajectory_map.items():
            if len(v) != N:
                msg = 'The known parameter {} is not length {}.'
                raise ValueError(msg.format(k, N))

    def _sort_trajectories(self):
        """Finds and counts all of the non-state, time varying parameters in
        the equations of motion and categorizes them based on which parameters
        the user supplies. The unknown parameters are sorted by name."""

        states = set(self.state_symbols)
        states_derivatives = set(self.state_derivative_symbols)

        # TODO : Add tests for time symbols that are not `t`.
        time_varying_symbols = me.find_dynamicsymbols(self.eom)
        state_related = states.union(states_derivatives)
        non_states = time_varying_symbols.difference(state_related)

        res = self._parse_inputs(non_states,
                                 self.known_trajectory_map.keys())

        self._known_input_trajectories = res[0]
        self._num_known_input_trajectories = res[1]
        self._unknown_input_trajectories = res[2]
        self._num_unknown_input_trajectories = res[3]

        self._input_trajectories = res[0] + res[2]
        self._num_input_trajectories = len(self.input_trajectories)

    def _discrete_symbols(self):
        """Instantiates discrete symbols for each time varying variable in the
        equations of motion.

        Instantiates
        ------------
        previous_discrete_state_symbols : tuple of sympy.Symbols
            The n symbols representing the system's (ith - 1) states.
        current_discrete_state_symbols : tuple of sympy.Symbols
            The n symbols representing the system's ith states.
        next_discrete_state_symbols : tuple of sympy.Symbols
            The n symbols representing the system's (ith + 1) states.
        current_known_discrete_specified_symbols : tuple of sympy.Symbols
            The symbols representing the system's ith known input
            trajectories.
        next_known_discrete_specified_symbols : tuple of sympy.Symbols
            The symbols representing the system's (ith + 1) known input
            trajectories.
        current_unknown_discrete_specified_symbols : tuple of sympy.Symbols
            The symbols representing the system's ith unknown input
            trajectories.
        next_unknown_discrete_specified_symbols : tuple of sympy.Symbols
            The symbols representing the system's (ith + 1) unknown input
            trajectories.
        current_discrete_specified_symbols : tuple of sympy.Symbols
            The m symbols representing the system's ith specified inputs.
        next_discrete_specified_symbols : tuple of sympy.Symbols
            The m symbols representing the system's (ith + 1) specified
            inputs.

        """

        # The previus, current, and next states.
        self._previous_discrete_state_symbols = \
            tuple([sm.Symbol(f.__class__.__name__ + 'p', real=True)
                   for f in self.state_symbols])
        self._current_discrete_state_symbols = \
            tuple([sm.Symbol(f.__class__.__name__ + 'i', real=True)
                   for f in self.state_symbols])
        self._next_discrete_state_symbols = \
            tuple([sm.Symbol(f.__class__.__name__ + 'n', real=True)
                   for f in self.state_symbols])

        # The current and next known input trajectories.
        self._current_known_discrete_specified_symbols = \
            tuple([sm.Symbol(f.__class__.__name__ + 'i', real=True)
                   for f in self.known_input_trajectories])
        self._next_known_discrete_specified_symbols = \
            tuple([sm.Symbol(f.__class__.__name__ + 'n', real=True)
                   for f in self.known_input_trajectories])

        # The current and next unknown input trajectories.
        self._current_unknown_discrete_specified_symbols = \
            tuple([sm.Symbol(f.__class__.__name__ + 'i', real=True)
                   for f in self.unknown_input_trajectories])
        self._next_unknown_discrete_specified_symbols = \
            tuple([sm.Symbol(f.__class__.__name__ + 'n', real=True)
                   for f in self.unknown_input_trajectories])

        self._current_discrete_specified_symbols = (
            self.current_known_discrete_specified_symbols +
            self.current_unknown_discrete_specified_symbols)
        self._next_discrete_specified_symbols = (
            self.next_known_discrete_specified_symbols +
            self.next_unknown_discrete_specified_symbols)

    def _discretize_eom(self):
        """Instantiates the constraint equations in a discretized form using
        backward Euler or midpoint discretization.

        Instantiates
        ------------
        discrete_eoms : sympy.Matrix, shape(n, 1)
            The column vector of the discretized equations of motion.

        """
        logging.info('Discretizing the equations of motion.')
        x = self.state_symbols
        xd = self.state_derivative_symbols
        u = self.input_trajectories

        xp = self.previous_discrete_state_symbols
        xi = self.current_discrete_state_symbols
        xn = self.next_discrete_state_symbols
        ui = self.current_discrete_specified_symbols
        un = self.next_discrete_specified_symbols

        h = self.time_interval_symbol

        if self.integration_method == 'backward euler':

            deriv_sub = {d: (i - p) / h for d, i, p in zip(xd, xi, xp)}

            func_sub = dict(zip(x + u, xi + ui))

            self._discrete_eom = me.msubs(self.eom, deriv_sub, func_sub)

        elif self.integration_method == 'midpoint':

            xdot_sub = {d: (n - i) / h for d, i, n in zip(xd, xi, xn)}
            x_sub = {d: (i + n) / 2 for d, i, n in zip(x, xi, xn)}
            u_sub = {d: (i + n) / 2 for d, i, n in zip(u, ui, un)}
            self._discrete_eom = me.msubs(self.eom, xdot_sub, x_sub, u_sub)

    def _identify_functions_in_instance_constraints(self):
        """Instantiates a set containing all of the instance functions, i.e.
        x(1.0) in the instance constraints."""

        all_funcs = set()

        for con in self.instance_constraints:
            all_funcs = all_funcs.union(con.atoms(sm.Function))

        self.instance_constraint_function_atoms = all_funcs

    def _find_closest_free_index(self):
        """Instantiates a dictionary mapping the instance functions to the
        nearest index in the free variables vector."""

        def determine_free_index(time_index, state):
            state_index = self.state_symbols.index(state)
            return time_index + state_index * self.num_collocation_nodes

        N = self.num_collocation_nodes
        h = self.node_time_interval
        duration = h * (N - 1)

        node_map = {}
        for func in self.instance_constraint_function_atoms:
            if self._variable_duration:
                if func.args[0] == 0:
                    time_idx = 0
                else:
                    try:
                        time_idx = int(func.args[0]/self.time_interval_symbol)
                    except TypeError as err:  # can't convert to integer
                        msg = ('Instance constraint {} is not a correct '
                               'integer multiple of the time interval.')
                        raise TypeError(msg.format(func)) from err
                if time_idx not in range(self.num_collocation_nodes):
                    msg = ('Instance constraint {} gives an index of {} which '
                           'is not between 0 and {}.')
                    raise ValueError(msg.format(
                        func, time_idx, self.num_collocation_nodes - 1))
            else:
                time_value = func.args[0]
                time_vector = np.linspace(0.0, duration, num=N)
                time_idx = np.argmin(np.abs(time_vector - time_value))
            free_index = determine_free_index(time_idx,
                                              func.__class__(self.time_symbol))
            node_map[func] = free_index

        self.instance_constraints_free_index_map = node_map

    def _instance_constraints_func(self):
        """Returns a function that evaluates the instance constraints given
        the free optimization variables."""
        free = sm.DeferredVector('FREE')
        def_map = {k: free[v] for k, v in
                   self.instance_constraints_free_index_map.items()}
        subbed_constraints = [con.subs(def_map) for con in
                              self.instance_constraints]
        f = sm.lambdify(([free] + list(self.known_parameter_map.keys())),
                        subbed_constraints, modules=[{'ImmutableMatrix':
                                                      np.array}, "numpy"])

        return lambda free: f(free, *self.known_parameter_map.values())

    def _instance_constraints_jacobian_indices(self):
        """Returns the row and column indices of the non-zero values in the
        Jacobian of the constraints."""
        idx_map = self.instance_constraints_free_index_map

        num_eom_constraints = self.num_states*(self.num_collocation_nodes - 1)

        rows = []
        cols = []

        for i, con in enumerate(self.instance_constraints):
            funcs = con.atoms(sm.Function)
            indices = [idx_map[f] for f in funcs]
            row_idxs = num_eom_constraints + i * np.ones(len(indices),
                                                         dtype=int)
            rows += list(row_idxs)
            cols += indices

        return np.array(rows, dtype=int), np.array(cols, dtype=int)

    def _instance_constraints_jacobian_values_func(self):
        """Returns the non-zero values of the constraint Jacobian associated
        with the instance constraints."""
        free = sm.DeferredVector('FREE')

        def_map = {k: free[v] for k, v in
                   self.instance_constraints_free_index_map.items()}

        funcs = []
        num_vals_per_func = []
        for con in self.instance_constraints:
            partials = list(con.atoms(sm.Function))
            num_vals_per_func.append(len(partials))
            jac = sm.Matrix([con]).jacobian(partials)
            jac = jac.subs(def_map)
            funcs.append(sm.lambdify(([free] +
                                      list(self.known_parameter_map.keys())),
                                     jac, modules=[{'ImmutableMatrix':
                                                    np.array}, "numpy"]))
        length = np.sum(num_vals_per_func)

        def wrapped(free):
            arr = np.zeros(length)
            j = 0
            for i, (f, num) in enumerate(zip(funcs, num_vals_per_func)):
                arr[j:j + num] = f(free, *self.known_parameter_map.values())
                j += num
            return arr

        return wrapped

    def _gen_multi_arg_con_func(self):
        """Instantiates a function that evaluates the constraints given all of
        the arguments of the functions, i.e. not just the free optimization
        variables.

        Instantiates
        ------------
        _multi_arg_con_func : function
            A function which returns the numerical values of the constraints
            at collocation nodes 2,...,N.

        Notes
        -----
        args:
            all current states (x1i, ..., xni)
            all previous states (x1p, ... xnp)
            all current specifieds (s1i, ..., smi)
            parameters (c1, ..., cb)
            time interval (h)

            args: (x1i, ..., xni, x1p, ... xnp, s1i, ..., smi, c1, ..., cb, h)
            n: num states
            m: num specified
            b: num parameters

        The function should evaluate and return an array:

            [con_1_2, ..., con_1_N, con_2_2, ...,
             con_2_N, ..., con_n_2, ..., con_n_N]

        for n states and N-1 constraints at the time points.

        """
        xi_syms = self.current_discrete_state_symbols
        xp_syms = self.previous_discrete_state_symbols
        xn_syms = self.next_discrete_state_symbols
        si_syms = self.current_discrete_specified_symbols
        sn_syms = self.next_discrete_specified_symbols
        h_sym = self.time_interval_symbol
        constant_syms = self.known_parameters + self.unknown_parameters

        if self.integration_method == 'backward euler':

            args = [x for x in xi_syms] + [x for x in xp_syms]
            args += [s for s in si_syms] + list(constant_syms) + [h_sym]

            current_start = 1
            current_stop = None
            adjacent_start = None
            adjacent_stop = -1

        elif self.integration_method == 'midpoint':

            args = [x for x in xi_syms] + [x for x in xn_syms]
            args += [s for s in si_syms] + [s for s in sn_syms]
            args += list(constant_syms) + [h_sym]

            current_start = None
            current_stop = -1
            adjacent_start = 1
            adjacent_stop = None

        if self._backend == 'cython':
            logging.info('Compiling the constraint function.')
            f = ufuncify_matrix(args, self.discrete_eom,
                                const=constant_syms + (h_sym,),
                                tmp_dir=self.tmp_dir, parallel=self.parallel,
                                show_compile_output=self.show_compile_output)
        elif self._backend == 'numpy':
            f = lambdify_matrix(args, self.discrete_eom)

        def constraints(state_values, specified_values, constant_values,
                        interval_value):
            """Returns a vector of constraint values given all of the
            unknowns in the equations of motion over the 2, ..., N time
            steps.

            Parameters
            ----------
            states : ndarray, shape(n, N)
                The array of n states through N time steps.
            specified_values : ndarray, shape(m, N) or shape(N,)
                The array of m specifieds through N time steps.
            constant_values : ndarray, shape(b,)
                The array of b parameters.
            interval_value : float
                The value of the discretization time interval.

            Returns
            -------
            constraints : ndarray, shape(N-1,)
                The array of constraints from t = 2, ..., N.
                [con_1_2, ..., con_1_N, con_2_2, ...,
                 con_2_N, ..., con_n_2, ..., con_n_N]

            """

            assert state_values.shape == (self.num_states,
                                          self.num_collocation_nodes)
            # n x N - 1
            x_current = state_values[:, current_start:current_stop]
            # n x N - 1
            x_adjacent = state_values[:, adjacent_start:adjacent_stop]

            # 2n x N - 1
            args = [x for x in x_current] + [x for x in x_adjacent]

            # 2n + m x N - 1
            if len(specified_values.shape) == 2:
                assert specified_values.shape == (self.num_input_trajectories,
                                                  self.num_collocation_nodes)
                si = specified_values[:, current_start:current_stop]
                args += [s for s in si]
                if self.integration_method == 'midpoint':
                    sn = specified_values[:, adjacent_start:adjacent_stop]
                    args += [s for s in sn]
            elif (len(specified_values.shape) == 1 and
                  specified_values.size != 0):
                assert specified_values.shape == (self.num_collocation_nodes,)
                si = specified_values[current_start:current_stop]
                args += [si]
                if self.integration_method == 'midpoint':
                    sn = specified_values[adjacent_start:adjacent_stop]
                    args += [sn]

            args += [c for c in constant_values]
            args += [interval_value]

            num_constraints = state_values.shape[1] - 1

            # TODO : Move this to an attribute of the class so that it is
            # only initialized once and just reuse it on each evaluation of
            # this function.
            result = np.empty((num_constraints, state_values.shape[0]))

            return f(result, *args).T.flatten()

        self._multi_arg_con_func = constraints

    def jacobian_indices(self):
        """Returns the row and column indices for the non-zero values in the
        constraint Jacobian.

        Returns
        -------
        jac_row_idxs : ndarray, shape(2*n + q + r + s,)
            The row indices for the non-zero values in the Jacobian.
        jac_col_idxs : ndarray, shape(n + o,)
            The column indices for the non-zero values in the Jacobian.

        """

        N = self.num_collocation_nodes
        n = self.num_states

        num_constraint_nodes = N - 1

        if self.integration_method == 'backward euler':

            num_partials = n * (2 * n + self.num_unknown_input_trajectories +
                                self.num_unknown_parameters +
                                int(self._variable_duration))

        elif self.integration_method == 'midpoint':

            num_partials = n * (2 * n + 2 *
                                self.num_unknown_input_trajectories +
                                self.num_unknown_parameters +
                                int(self._variable_duration))

        num_non_zero_values = num_constraint_nodes * num_partials

        if self.instance_constraints is not None:
            ins_row_idxs, ins_col_idxs = \
                self._instance_constraints_jacobian_indices()
            num_non_zero_values += len(ins_row_idxs)

        jac_row_idxs = np.empty(num_non_zero_values, dtype=int)
        jac_col_idxs = np.empty(num_non_zero_values, dtype=int)

        """
        The symbolic derivative matrix for a single constraint node follows
        these patterns:

        Backward Euler
        --------------
        i: ith, p: ith-1

        For example:
        x1i = the first state at the ith constraint node
        uqi = the qth input at the ith constraint node
        uqn = the qth input at the ith+1 constraint node

        [x1] [x1i, ..., xni, x1p, ..., xnp, u1i, .., uqi, p1, ..., pr, h]
        [. ]
        [. ]
        [. ]
        [xn]

        Midpoint
        --------
        i: ith, n: ith+1

        [x1] [x1i, ..., xni, x1n, ..., xnn, u1i, .., uqi, u1n, ..., uqn, p1, ..., pp, h]
        [. ]
        [. ]
        [. ]
        [xn]

        Each of these matrices are evaulated at N-1 constraint nodes and
        then the 3D matrix is flattened into a 1d array. The backward euler
        uses nodes 1 <= i <= N-1 and the midpoint uses 0 <= i <= N - 2. So
        the flattened arrays looks like:

        M = N-1
        P = N-2

        Backward Euler
        --------------

        i=1  x1  | [x11, ..., xn1, x10, ..., xn0, u11, .., uq1, p1, ..., pr, h,
             x2  |  x11, ..., xn1, x10, ..., xn0, u11, .., uq1, p1, ..., pr, h,
             ... |  ...,
             xn  |  x11, ..., xn1, x10, ..., xn0, u11, .., uq1, p1, ..., pr, h,
        i=2  x1  |  x12, ..., xn2, x11, ..., xn1, u12, .., uq2, p1, ..., pr, h,
             x2  |  x12, ..., xn2, x11, ..., xn1, u12, .., uq2, p1, ..., pr, h,
             ... |  ...,
             xn  |  x12, ..., xn2, x11, ..., xn1, u12, .., uq2, p1, ..., pr, h,
                 |  ...,
        i=M  x1  |  x1M, ..., xnM, x1P, ..., xnP, u1M, .., uqM, p1, ..., pr, h,
             x2  |  x1M, ..., xnM, x1P, ..., xnP, u1M, .., uqM, p1, ..., pr, h,
             ... |  ...,
             xn  |  x1M, ..., xnM, x1P, ..., xnP, u1M, .., uqM, p1, ..., pr, h]

        Midpoint
        --------

        i=0   x1  | [x10, ..., xn0, x11, ..., xn1, u10, .., uq0, u11, .., uq1, p1, ..., pr, h,
                x2  |  x10, ..., xn0, x11, ..., xn1, u10, .., uq0, u11, .., uq1, p1, ..., pr, h,
                ... |  ...,
                xn  |  x10, ..., xn0, x11, ..., xn1, u10, .., uq0, u11, .., uq1, p1, ..., pr, h,
        i=1   x1  |  x11, ..., xn1, x12, ..., xn2, u11, .., uq1, u12, .., uq2, p1, ..., pr, h,
                x2  |  x11, ..., xn1, x12, ..., xn2, u11, .., uq1, u12, .., uq2, p1, ..., pr, h,
                ... |  ...,
                xn  |  x11, ..., xn1, x12, ..., xn2, u11, .., uq1, u12, .., uq2, p1, ..., pr, h,
                ... |  ...,
        i=P   x1  |  x1P, ..., xnP, x1M, ..., xnM, u1P, .., uqP, u1M, .., uqM, p1, ..., pr, h,
                x2  |  x1P, ..., xnP, x1M, ..., xnM, u1P, .., uqP, u1M, .., uqM, p1, ..., pr, h,
                ... |  ...,
                xn  |  x1P, ..., xnP, x1M, ..., xnM, u1P, .., uqP, u1M, .., uqM, p1, ..., pr, h]

        These two arrays contain of the non-zero values of the sparse
        Jacobian[#]_.

        .. [#] Some of the partials can be equal to zero and could be
            excluded from the array. These could be a significant number.

        Now we need to generate the triplet format indices of the full
        sparse Jacobian for each one of the entries in these arrays. The
        format of the Jacobian matrix is:

        Backward Euler
        --------------

                [x10, ..., x1N-1, ..., xn0, ..., xnN-1, u10, ..., u1N-1, ..., uq0, ..., uqN-1, p1, ..., pr, h]
        [x11]
        [x12]
        [...]
        [x1M]
        [...]
        [xn1]
        [xn2]
        [...]
        [xnM]

        Midpoint
        --------

                [x10, ..., x1N-1, ..., xn0, ..., xnN-1, u10, ..., u1N-1, ..., uq0, ..., uqN-1, p1, ..., pr, h]
        [x10]
        [x11]
        [...]
        [x1P]
        [...]
        [xn0]
        [xn1]
        [...]
        [xnP]


        """
        for i in range(num_constraint_nodes):

            # n : number of states
            # m : number of input trajectories
            # p : number of parameters
            # q : number of unknown input trajectories
            # r : number of unknown parameters
            # s : number of unknown time intervals

            # the states repeat every N - 1 constraints
            # row_idxs = [0 * (N - 1), 1 * (N - 1),  2 * (N - 1), ..., n * (N - 1)]

            # This gives the Jacobian row indices matching the ith
            # constraint node for each state. ith corresponds to the loop
            # indice.
            row_idxs = [j * (num_constraint_nodes) + i for j in range(n)]

            # first row, the columns indices mapping is:
            # [1, N + 1, ..., N - 1] : [x1p, x1i, 0, ..., 0]
            # [0, N, ..., 2 * (N - 1)] : [x2p, x2i, 0, ..., 0]
            # [-p:] : p1,..., pp  the free constants

            # i=0: [1, ..., n * N + 1, 0, ..., n * N + 0, n * N:n * N + p]
            # i=1: [2, ..., n * N + 2, 1, ..., n * N + 1, n * N:n * N + p]
            # i=2: [3, ..., n * N + 3, 2, ..., n * N + 2, n * N:n * N + p]

            if self.integration_method == 'backward euler':

                col_idxs = [j * N + i + 1 for j in range(n)]
                col_idxs += [j * N + i for j in range(n)]
                col_idxs += [n * N + j * N + i + 1 for j in
                             range(self.num_unknown_input_trajectories)]
                col_idxs += [(n + self.num_unknown_input_trajectories) * N + j
                             for j in range(self.num_unknown_parameters +
                                            int(self._variable_duration))]

            elif self.integration_method == 'midpoint':

                col_idxs = [j * N + i for j in range(n)]
                col_idxs += [j * N + i + 1 for j in range(n)]
                col_idxs += [n * N + j * N + i for j in
                             range(self.num_unknown_input_trajectories)]
                col_idxs += [n * N + j * N + i + 1 for j in
                             range(self.num_unknown_input_trajectories)]
                col_idxs += [(n + self.num_unknown_input_trajectories) * N + j
                             for j in range(self.num_unknown_parameters +
                                            int(self._variable_duration))]

            row_idx_permutations = np.repeat(row_idxs, len(col_idxs))
            col_idx_permutations = np.array(list(col_idxs) * len(row_idxs),
                                            dtype=int)

            start = i * num_partials
            stop = (i + 1) * num_partials
            jac_row_idxs[start:stop] = row_idx_permutations
            jac_col_idxs[start:stop] = col_idx_permutations

        if self.instance_constraints is not None:
            jac_row_idxs[-len(ins_row_idxs):] = ins_row_idxs
            jac_col_idxs[-len(ins_col_idxs):] = ins_col_idxs

        return jac_row_idxs, jac_col_idxs

    def _gen_multi_arg_con_jac_func(self):
        """Instantiates a function that evaluates the Jacobian of the
        constraints.

        Instantiates
        ------------
        _multi_arg_con_jac_func : function
            A function which returns the numerical values of the constraints
            at time points 2,...,N.

        """
        xi_syms = self.current_discrete_state_symbols
        xp_syms = self.previous_discrete_state_symbols
        xn_syms = self.next_discrete_state_symbols
        si_syms = self.current_discrete_specified_symbols
        sn_syms = self.next_discrete_specified_symbols
        ui_syms = self.current_unknown_discrete_specified_symbols
        un_syms = self.next_unknown_discrete_specified_symbols
        h_sym = self.time_interval_symbol
        constant_syms = self.known_parameters + self.unknown_parameters

        if self.integration_method == 'backward euler':

            # The free parameters are always the n * (N - 1) state values,
            # the unknown input trajectories, and the unknown model
            # constants, so the base Jacobian needs to be taken with respect
            # to the ith, and ith - 1 states, and the free model constants.
            wrt = (xi_syms + xp_syms + ui_syms + self.unknown_parameters)
            if self._variable_duration:
                wrt += (h_sym,)

            # The arguments to the Jacobian function include all of the free
            # Symbols/Functions in the matrix expression.
            args = xi_syms + xp_syms + si_syms + constant_syms + (h_sym,)

            current_start = 1
            current_stop = None
            adjacent_start = None
            adjacent_stop = -1

        elif self.integration_method == 'midpoint':

            wrt = (xi_syms + xn_syms + ui_syms + un_syms +
                   self.unknown_parameters)
            if self._variable_duration:
                wrt += (h_sym,)

            # The arguments to the Jacobian function include all of the free
            # Symbols/Functions in the matrix expression.
            args = (xi_syms + xn_syms + si_syms + sn_syms + constant_syms +
                    (h_sym,))

            current_start = None
            current_stop = -1
            adjacent_start = 1
            adjacent_stop = None

        # This creates a matrix with all of the symbolic partial derivatives
        # necessary to compute the full Jacobian.
        logging.info('Differentiating the constraint function.')
        discrete_eom_matrix = sm.ImmutableDenseMatrix(self.discrete_eom)
        wrt_matrix = sm.ImmutableDenseMatrix([list(wrt)])
        if self._backend == 'cython':
            symbolic_partials = _forward_jacobian(discrete_eom_matrix,
                                                  wrt_matrix.T)
        elif self._backend == 'numpy':
            symbolic_partials = discrete_eom_matrix.jacobian(wrt_matrix.T)

        # This generates a numerical function that evaluates the matrix of
        # partial derivatives. This function returns the non-zero elements
        # needed to build the sparse constraint Jacobian.
        if self._backend == 'cython':
            logging.info('Compiling the Jacobian function.')
            eval_partials = ufuncify_matrix(args, symbolic_partials,
                                            const=constant_syms + (h_sym,),
                                            tmp_dir=self.tmp_dir,
                                            parallel=self.parallel)
        elif self._backend == 'numpy':
            eval_partials = lambdify_matrix(args, symbolic_partials)

        if isinstance(symbolic_partials, tuple) and len(symbolic_partials) == 2:
            num_rows = symbolic_partials[1][0].shape[0]
            num_cols = symbolic_partials[1][0].shape[1]
        else:
            num_rows = symbolic_partials.shape[0]
            num_cols = symbolic_partials.shape[1]
        result = np.empty((self.num_collocation_nodes - 1, num_rows*num_cols))

        def constraints_jacobian(state_values, specified_values,
                                 parameter_values, interval_value):
            """Returns the values of the sparse constraing Jacobian matrix
            given all of the values for each variable in the equations of
            motion over the N - 1 nodes.

            Parameters
            ----------
            states : ndarray, shape(n, N)
                The array of n states through N time steps. There are always
                at least two states.
            specified_values : ndarray, shape(m, N) or shape(N,)
                The array of m specified inputs through N time steps.
            parameter_values : ndarray, shape(p,)
                The array of p parameter.
            interval_value : float
                The value of the discretization time interval.

            Returns
            -------
            constraint_jacobian_values : ndarray, shape(see below,)
                backward euler: shape((N - 1) * n * (2*n + q + r + s),)
                midpoint: shape((N - 1) * n * (2*n + 2*q + r + s),)
                The values of the non-zero entries of the constraints
                Jacobian. These correspond to the triplet formatted indices
                returned from jacobian_indices.

            Notes
            -----
            - N : number of collocation nodes
            - n : number of states
            - m : number of input trajectories
            - p : number of parameters
            - q : number of unknown input trajectories
            - r : number of unknown parameters
            - s : number of unknown time intervals
            - n*(N - 1) : number of constraints

            """
            # Each of these arrays are shape(n, N - 1). The x_adjacent is
            # either the previous value of the state or the next value of
            # the state, depending on the integration method.
            x_current = state_values[:, current_start:current_stop]
            x_adjacent = state_values[:, adjacent_start:adjacent_stop]

            # 2n x N - 1
            args = [x for x in x_current] + [x for x in x_adjacent]

            # 2n + m x N - 1
            if len(specified_values.shape) == 2:
                si = specified_values[:, current_start:current_stop]
                args += [s for s in si]
                if self.integration_method == 'midpoint':
                    sn = specified_values[:, adjacent_start:adjacent_stop]
                    args += [s for s in sn]
            elif len(specified_values.shape) == 1 and specified_values.size != 0:
                si = specified_values[current_start:current_stop]
                args += [si]
                if self.integration_method == 'midpoint':
                    sn = specified_values[adjacent_start:adjacent_stop]
                    args += [sn]

            args += [c for c in parameter_values]
            args += [interval_value]

            # backward euler: shape(N - 1, n, 2*n + q + r)
            # midpoint: shape(N - 1, n, 2*n + 2*q + r)
            non_zero_derivatives = eval_partials(result, *args)

            return non_zero_derivatives.ravel()

        self._multi_arg_con_jac_func = constraints_jacobian

    @staticmethod
    def _merge_fixed_free(syms, fixed, free, typ):
        """Returns an array with the fixed and free values combined. This just
        takes the known and unknown values and combines them for the function
        evaluation.

        This assumes that you have the free constants in the correct order.

        Parameters
        ----------
        syms : iterable of SymPy Symbols or Functions
        fixed : dictionary
            A mapping from Symbols to floats or Functions to 1d ndarrays.
        free : ndarray, (N,) or shape(n,N)
            An array
        typ : string
            traj or par

        """

        merged = []
        n = 0
        # syms is order as known (fixed) then unknown (free)
        for i, s in enumerate(syms):
            if s in fixed.keys():
                merged.append(fixed[s])
            else:
                if typ == 'traj' and len(free.shape) == 1:
                    merged.append(free)
                else:
                    merged.append(free[n])
                    n += 1
        return np.array(merged)

    def _wrap_constraint_funcs(self, func, typ):
        """Returns a function that evaluates all of the constraints or
        Jacobian of the constraints given the free optimization variables.

        Parameters
        ----------
        func : function
            A function that takes the full parameter set and evaluates the
            constraint functions or the Jacobian of the contraint functions.
            i.e. the output of _gen_multi_arg_con_func or
            _gen_multi_arg_con_jac_func.

        Returns
        -------
        func : function
            A function which returns constraint values given the system's
            free optimization variables.

        """

        def constraints(free):

            if self._variable_duration:
                (free_states, free_specified, free_constants,
                 time_interval) = parse_free(
                     free, self.num_states,
                     self.num_unknown_input_trajectories,
                     self.num_collocation_nodes,
                     variable_duration=self._variable_duration)
            else:
                free_states, free_specified, free_constants = parse_free(
                    free, self.num_states, self.num_unknown_input_trajectories,
                    self.num_collocation_nodes,
                    variable_duration=self._variable_duration)
                time_interval = self.node_time_interval

            all_specified = self._merge_fixed_free(self.input_trajectories,
                                                   self.known_trajectory_map,
                                                   free_specified, 'traj')

            all_constants = self._merge_fixed_free(self.parameters,
                                                   self.known_parameter_map,
                                                   free_constants, 'par')

            eom_con_vals = func(free_states, all_specified, all_constants,
                                time_interval)

            if self.instance_constraints is not None:
                if typ == 'con':
                    ins_con_vals = self.eval_instance_constraints(free)
                elif typ == 'jac':
                    ins_con_vals = \
                        self.eval_instance_constraints_jacobian_values(free)
                return np.hstack((eom_con_vals, ins_con_vals))
            else:
                return eom_con_vals

        intro, second = func.__doc__.split('Parameters')
        params, returns = second.split('Returns')
        new_doc = '{}Parameters\n----------\nfree : ndarray, shape()\n\nReturns\n{}'
        constraints.__doc__ = new_doc.format(intro, returns)

        return constraints

    def generate_constraint_function(self):
        """Returns a function which evaluates the constraints given the
        array of free optimization variables."""
        logging.info('Generating constraint function.')
        self._gen_multi_arg_con_func()
        return self._wrap_constraint_funcs(self._multi_arg_con_func, 'con')

    def generate_jacobian_function(self):
        """Returns a function which evaluates the Jacobian of the
        constraints given the array of free optimization variables."""
        logging.info('Generating jacobian function.')
        self._gen_multi_arg_con_jac_func()
        return self._wrap_constraint_funcs(self._multi_arg_con_jac_func, 'jac')<|MERGE_RESOLUTION|>--- conflicted
+++ resolved
@@ -288,14 +288,8 @@
                 raise ValueError(msg)
 
             violating_variables = []
-<<<<<<< HEAD
-            # check that initial guesses for state variables anf for unkonwn
-            # input trajectories are within their bounds
-            if self.collocator._variable_duration == True:
-=======
 
             if self.collocator._variable_duration:
->>>>>>> 0bd33d95
                 local_ts = self.collocator.time_interval_symbol
                 if local_ts in self.bounds.keys():
                     if (free[-1] < self.bounds[local_ts][0]
