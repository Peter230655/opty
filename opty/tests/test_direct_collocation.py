--- conflicted
+++ resolved
@@ -2270,583 +2270,4 @@
     )
 
     initial_guess = np.zeros(prob.num_free)
-<<<<<<< HEAD
-    prob.check_bounds_conflict(initial_guess)
-
-def test_linear_initial_guess(plot=False):
-    """Test to check if the initial guess is created correctly. If plot=True,
-    the initial guesses are plotted."""
-
-    x, y, ux, uy = mech.dynamicsymbols('x y ux uy')
-    u1, u2 = mech.dynamicsymbols('u1 u2')
-    a1, a2 = sym.symbols('a1 a2')
-    b1, b2 = sym.symbols('b1 b2')
-    t = mech.dynamicsymbols._t
-
-    # just random eoms, no physical meaning.
-    eom = sym.Matrix([
-        -x.diff(t) + a1,
-        -ux.diff(t) + u1 * b1,
-        -y.diff(t) + a1,
-        -uy.diff(t) + a2 * u2 + b2,
-    ])
-
-    state_symbols = (x, y, ux, uy)
-    par_map = {b1: 1.0,
-               b2: 2.0,
-               }
-    num_nodes = 61
-
-    # A: CONSTANT TIME INTERVAL
-    # A0: no bounds, no instance constraints
-    t0, t1, t2, tf = 0.0, 2.0, 4.0, 6.0
-    interval_value = tf/(num_nodes - 1)
-
-    def obj(free):
-        Fx = free[0*num_nodes:3*num_nodes]
-        return interval_value*np.sum(Fx**2)
-
-    def obj_grad(free):
-        grad = np.zeros_like(free)
-        grad[0: 2*num_nodes] = 2.0*free[0:2*num_nodes]*interval_value
-        return grad
-
-    prob = Problem(
-        obj,
-        obj_grad,
-        eom,
-        state_symbols,
-        num_nodes,
-        interval_value,
-        known_parameter_map=par_map,
-        time_symbol=t,
-        backend='numpy',
-    )
-
-    expected_guess = np.zeros(prob.num_free)
-    initial_guess = prob.create_linear_initial_guess()
-    np.testing.assert_allclose(initial_guess, expected_guess)
-    if plot:
-        ax =prob.plot_trajectories(initial_guess)
-        ax[0].set_title(('State Trajectories A0: no bounds, no instance'
-                        ' constraints'))
-
-    # A1: no bounds
-
-    instance_constraints = (
-        x.func(t0),
-        y.func(t0) - 2.0,
-        ux.func(t0) - 5.0,
-
-        x.func(t1) - 1.5*b1,
-        y.func(t1) - 4.0,
-        ux.func(t1) - 1.0+b2,
-        uy.func(t1) - 4.5,
-
-        x.func(t2) + 2.0,
-        y.func(t2),
-
-        x.func(tf),
-        ux.func(tf),
-    )
-
-    prob = Problem(
-        obj,
-        obj_grad,
-        eom,
-        state_symbols,
-        num_nodes,
-        interval_value,
-        known_parameter_map=par_map,
-        instance_constraints=instance_constraints,
-        time_symbol=t,
-        backend='numpy',
-    )
-
-    # Set the expected initial guess
-    expected_guess = np.zeros(prob.num_free)
-    duration = (num_nodes-1)*interval_value
-    # x - guess
-    start = round(t0/duration*num_nodes)
-    ende = round(t1/duration*num_nodes)
-    werte = np.linspace(0.0, 1.5*par_map[b1], ende-start)
-    expected_guess[0*num_nodes+start:0*num_nodes+ende] = werte
-    start = round(t1/duration*num_nodes)
-    ende = round(t2/duration*num_nodes)
-    werte = np.linspace(1.5*par_map[b1], -2.0, ende-start)
-    expected_guess[0*num_nodes+start:0*num_nodes+ende] = werte
-    start = round(t2/duration*num_nodes)
-    ende = round(tf/duration*num_nodes)
-    werte = np.linspace(-2.0, 0.0, ende-start)
-    expected_guess[0*num_nodes+start:0*num_nodes+ende] = werte
-     # y - guess
-    start = round(t0/duration*num_nodes)
-    ende = round(t1/duration*num_nodes)
-    werte = np.linspace(2.0, 4.0, ende-start)
-    expected_guess[1*num_nodes+start:1*num_nodes+ende] = werte
-    start = round(t1/duration*num_nodes)
-    ende = round(t2/duration*num_nodes)
-    werte = np.linspace(4.0, 0.0, ende-start)
-    expected_guess[1*num_nodes+start:1*num_nodes+ende] = werte
-    # ux - guess
-    start = round(t0/duration*num_nodes)
-    ende = round(t1/duration*num_nodes)
-    werte = np.linspace(5.0, 1.0-par_map[b2], ende-start)
-    expected_guess[2*num_nodes+start:2*num_nodes+ende] = werte
-    start = round(t1/duration*num_nodes)
-    ende = round(tf/duration*num_nodes)
-    werte = np.linspace(1.0-par_map[b2], 0.0, ende-start)
-    expected_guess[2*num_nodes+start:2*num_nodes+ende] = werte
-    # uy - guess
-    expected_guess[3*num_nodes:4*num_nodes] = 4.5
-    # u1 - guess
-    expected_guess[4*num_nodes:5*num_nodes] = 0.0
-    # u2 - guess
-    expected_guess[5*num_nodes:6*num_nodes] = 0.0
-    # a1 - guess
-    expected_guess[6*num_nodes] = 0.0
-    # a2 - guess
-    expected_guess[6*num_nodes+1] = 0.0
-
-    initial_guess = prob.create_linear_initial_guess()
-    np.testing.assert_allclose(initial_guess, expected_guess)
-    if plot:
-        ax = prob.plot_trajectories(initial_guess)
-        ax[0].set_title(('State Trajectories A1: no bounds'))
-
-    # A2 normal
-
-    bounds= {
-        a1: (-1.0, 10.0),
-        a2: (-1.0, 12.0),
-
-        u1: (-10.0, 1.0),
-        u2: (-1.0, 10.0),
-
-        x: (-5.0, 5.0 ),
-        ux: (-1.0, 1.0),
-        y: (-4.0, 4.0),
-        uy: (-1.0, 1.0),
-    }
-
-    prob = Problem(
-        obj,
-        obj_grad,
-        eom,
-        state_symbols,
-        num_nodes,
-        interval_value,
-        known_parameter_map=par_map,
-        instance_constraints=instance_constraints,
-        bounds=bounds,
-        time_symbol=t,
-        backend='numpy',
-    )
-
-    # Set new expected guesses as bounds are present
-    # u1 - guess
-    expected_guess[4*num_nodes:5*num_nodes] = -9.0/2.0
-    # u2 - guess
-    expected_guess[5*num_nodes:6*num_nodes] = 9.0/2.0
-    # a1 - guess
-    expected_guess[6*num_nodes] = 9/2
-    # a2 - guess
-    expected_guess[6*num_nodes+1] = 11.0/2.0
-
-    initial_guess = prob.create_linear_initial_guess()
-    np.testing.assert_allclose(initial_guess, expected_guess)
-    if plot:
-        ax = prob.plot_trajectories(initial_guess)
-        ax[0].set_title(('State Trajectories A2 normal'))
-
-    # A3: np.inf, -np.inf in bounds
-    bounds[a1] = (-np.inf, 10.0)
-    bounds[a2] = (-10.0, np.inf)
-
-    prob = Problem(
-        obj,
-        obj_grad,
-        eom,
-        state_symbols,
-        num_nodes,
-        interval_value,
-        known_parameter_map=par_map,
-        instance_constraints=instance_constraints,
-        bounds=bounds,
-        time_symbol=t,
-        backend='numpy',
-    )
-
-    expected_guess[6*num_nodes] = 10.0
-    expected_guess[6*num_nodes+1] = -10.0
-
-    initial_guess = prob.create_linear_initial_guess()
-    np.testing.assert_allclose(initial_guess, expected_guess)
-    if plot:
-        ax = prob.plot_trajectories(initial_guess)
-        ax[0].set_title(('State Trajectories A3: np.inf, -np.inf in bounds'))
-
-    # A4: no bounds
-    expected_guess[4*num_nodes: 5*num_nodes] = 0.0
-    expected_guess[5*num_nodes: 6*num_nodes] = 0.0
-    expected_guess[6*num_nodes] = 0.0
-    expected_guess[6*num_nodes+1] = 0.0
-
-    prob = Problem(
-        obj,
-        obj_grad,
-        eom,
-        state_symbols,
-        num_nodes,
-        interval_value,
-        known_parameter_map=par_map,
-        instance_constraints=instance_constraints,
-        time_symbol=t,
-        backend='numpy',
-    )
-
-    initial_guess = prob.create_linear_initial_guess()
-    np.testing.assert_allclose(initial_guess, expected_guess)
-    if plot:
-        ax = prob.plot_trajectories(initial_guess)
-        ax[0].set_title(('State Trajectories A4: no bounds'))
-
-
-    # A5: state instances in instance_constraints
-    instance_constraints = (
-        x.func(t0) - 3.0 + ux.func(tf),
-        y.func(t0) - 2.0,
-        ux.func(t0) - 5.0,
-
-        x.func(t1) - 1.5*b1,
-        y.func(t1) - 4.0,
-        ux.func(t1) - 1.0+b2,
-        uy.func(t1) - 4.5,
-
-        x.func(t2) + 2.0,
-        y.func(t2),
-
-        x.func(tf),
-        ux.func(tf),
-    )
-
-    start = round(t0/duration*num_nodes)
-    ende = round(t1/duration*num_nodes)
-    expected_guess[0*num_nodes+start:0*num_nodes+ende] = 0.0
-
-    prob = Problem(
-        obj,
-        obj_grad,
-        eom,
-        state_symbols,
-        num_nodes,
-        interval_value,
-        known_parameter_map=par_map,
-        instance_constraints=instance_constraints,
-        time_symbol=t,
-        backend='numpy',
-    )
-
-    initial_guess = prob.create_linear_initial_guess()
-    np.testing.assert_allclose(initial_guess, expected_guess)
-    if plot:
-        ax = prob.plot_trajectories(initial_guess)
-        ax[0].set_title(('State Trajectories A5: state instances in instance'
-                         ' constraints'))
-
-
-    # ========================================================================
-    # B: VARIABLE TIME INTERVAL
-    # B0: no bounds no instances
-    h = sym.symbols('h')
-    t00, t10, t20 = 0.0, int(num_nodes/3)*h, int(2*num_nodes/3)*h
-    tf0 = (num_nodes - 1)*h
-    interval_value = h
-
-    def obj(free):
-        Fx = free[0*num_nodes:3*num_nodes]
-        return free[-1]*np.sum(Fx**2)
-
-    def obj_grad(free):
-        grad = np.zeros_like(free)
-        grad[0: 2*num_nodes] = 2.0*free[0:2*num_nodes]*free[-1]
-        return grad
-
-    prob = Problem(
-        obj,
-        obj_grad,
-        eom,
-        state_symbols,
-        num_nodes,
-        interval_value,
-        known_parameter_map=par_map,
-        time_symbol=t,
-        backend='numpy',
-    )
-
-    expected_guess = np.zeros(prob.num_free)
-    expected_guess[-1] = 1.0 / (num_nodes-1)
-    initial_guess = prob.create_linear_initial_guess()
-    np.testing.assert_allclose(initial_guess, expected_guess)
-    if plot:
-        ax = prob.plot_trajectories(initial_guess)
-        ax[0].set_title(('State Trajectories B0: no bounds, no instance',
-                         ' constraints'))
-
-    initial_guess = prob.create_linear_initial_guess(end_time=2.0)
-    expected_guess[-1] = 2.0 / (num_nodes-1)
-    np.testing.assert_allclose(initial_guess, expected_guess)
-    if plot:
-        ax = prob.plot_trajectories(initial_guess)
-        ax[0].set_title(('State Trajectories B0: no bounds, no instance'
-                         ' constraints, end_time=2.0'))
-
-    # B1: no bounds
-    instance_constraints = (
-        x.func(t00),
-        y.func(t00),
-        ux.func(t00) - 5.0,
-
-        x.func(t10) - 1.5*b1,
-        y.func(t10) - 4.0,
-        ux.func(t10) - 1.0+b2,
-        uy.func(t10) - 4.5,
-
-        x.func(t20),
-        y.func(t20) - 3.0,
-
-        x.func(tf0) + 1.0,
-        ux.func(tf0) + 5.0,
-    )
-
-    # Set the expected initial guess
-    expected_guess = np.zeros(prob.num_free)
-    t0, t1, t2 = int(0.0), int(num_nodes/3), int(2*num_nodes/3)
-    tf = int(num_nodes - 1)
-
-    # x - guess
-    start = t0
-    ende = t1
-    werte = np.linspace(0.0, 1.5*par_map[b1], ende-start)
-    expected_guess[0*num_nodes+start:0*num_nodes+ende] = werte
-    start = t1
-    ende = t2
-    werte = np.linspace(1.5*par_map[b1], 0.0, ende-start)
-    expected_guess[0*num_nodes+start:0*num_nodes+ende] = werte
-    start = t2
-    ende = tf
-    werte = np.linspace(0.0, -1.0, ende-start)
-    expected_guess[0*num_nodes+start:0*num_nodes+ende] = werte
-     # y - guess
-    start = t0
-    ende = t1
-    werte = np.linspace(0.0, 4.0, ende-start)
-    expected_guess[1*num_nodes+start:1*num_nodes+ende] = werte
-    start = t1
-    ende = t2
-    werte = np.linspace(4.0, 3.0, ende-start)
-    expected_guess[1*num_nodes+start:1*num_nodes+ende] = werte
-    # ux - guess
-    start = t0
-    ende = t1
-    werte = np.linspace(5.0, 1.0-par_map[b2], ende-start)
-    expected_guess[2*num_nodes+start:2*num_nodes+ende] = werte
-    start = t1
-    ende = tf
-    werte = np.linspace(1.0-par_map[b2], -5.0, ende-start)
-    expected_guess[2*num_nodes+start:2*num_nodes+ende] = werte
-    # uy - guess
-    expected_guess[3*num_nodes:4*num_nodes] = 4.5
-    # u1 - guess
-    expected_guess[4*num_nodes:5*num_nodes] = 0
-    # u2 - guess
-    expected_guess[5*num_nodes:6*num_nodes] = 0
-    # a1 - guess
-    expected_guess[6*num_nodes] = 0
-    # a2 - guess
-    expected_guess[6*num_nodes+1] = 0
-    # h - guess
-    expected_guess[-1] = 1.0 / (num_nodes-1)
-
-    prob = Problem(
-        obj,
-        obj_grad,
-        eom,
-        state_symbols,
-        num_nodes,
-        interval_value,
-        known_parameter_map=par_map,
-        instance_constraints=instance_constraints,
-        time_symbol=t,
-        backend='numpy',
-    )
-
-    initial_guess = prob.create_linear_initial_guess()
-    np.testing.assert_allclose(initial_guess, expected_guess)
-    if plot:
-        ax = prob.plot_trajectories(initial_guess)
-        ax[0].set_title('State Trajectories B1: no bounds')
-
-
-    initial_guess = prob.create_linear_initial_guess(end_time=3.0)
-    expected_guess[-1] = 3.0 / (num_nodes-1)
-    np.testing.assert_allclose(initial_guess, expected_guess)
-    if plot:
-        ax = prob.plot_trajectories(initial_guess)
-        ax[0].set_title('State Trajectories B1: no bounds, end_time=3.0')
-
-
-
-    # B2 normal
-    bounds= {
-        a1: (-1.0, 10.0),
-        a2: (-1.0, 12.0),
-
-        u1: (-10.0, 1.0),
-        u2: (-1.0, 10.0),
-
-        x: (-5.0, 5.0 ),
-        ux: (-1.0, 1.0),
-        y: (-4.0, 4.0),
-        uy: (-1.0, 1.0),
-        h: (1.0, 2.0),
-    }
-
-    prob = Problem(
-        obj,
-        obj_grad,
-        eom,
-        state_symbols,
-        num_nodes,
-        interval_value,
-        known_parameter_map=par_map,
-        instance_constraints=instance_constraints,
-        bounds=bounds,
-        time_symbol=t,
-        backend='numpy',
-    )
-
-    # Set new expected guesses as bounds are present
-    # u1 - guess
-    expected_guess[4*num_nodes:5*num_nodes] = -9.0/2.0
-    # u2 - guess
-    expected_guess[5*num_nodes:6*num_nodes] = 9.0/2.0
-    # a1 - guess
-    expected_guess[6*num_nodes] = 9/2
-    # a2 - guess
-    expected_guess[6*num_nodes+1] = 11.0/2.0
-    # h - guess
-    expected_guess[-1] = 1.5
-
-    initial_guess = prob.create_linear_initial_guess()
-    np.testing.assert_allclose(initial_guess, expected_guess)
-    if plot:
-        ax = prob.plot_trajectories(initial_guess)
-        ax[0].set_title('State Trajectories B2 normal')
-
-    initial_guess = prob.create_linear_initial_guess(end_time=4.0)
-    # as bound for h is given, end_time has no effect.
-    expected_guess[-1] = 1.5
-    np.testing.assert_allclose(initial_guess, expected_guess)
-    if plot:
-        ax = prob.plot_trajectories(initial_guess)
-        ax[0].set_title(('State Trajectories B2 normal, end_time = 4.0',
-                        'ignored as bounds are available'))
-
-
-    # B3: np.inf, -np.inf in bounds
-    bounds[a1] = (-np.inf, 10.0)
-    bounds[a2] = (-10.0, np.inf)
-
-    prob = Problem(
-        obj,
-        obj_grad,
-        eom,
-        state_symbols,
-        num_nodes,
-        interval_value,
-        known_parameter_map=par_map,
-        instance_constraints=instance_constraints,
-        bounds=bounds,
-        time_symbol=t,
-        backend='numpy',
-    )
-
-    expected_guess[6*num_nodes] = 10.0
-    expected_guess[6*num_nodes+1] = -10.0
-
-    initial_guess = prob.create_linear_initial_guess()
-    np.testing.assert_allclose(initial_guess, expected_guess)
-    if plot:
-        ax = prob.plot_trajectories(initial_guess)
-        ax[0].set_title(('State Trajectories B3: np.inf, -np.inf in bounds'))
-
-    # B4: no bounds
-    expected_guess[4*num_nodes: 5*num_nodes] = 0.0
-    expected_guess[5*num_nodes: 6*num_nodes] = 0.0
-    expected_guess[6*num_nodes] = 0.0
-    expected_guess[6*num_nodes+1] = 0.0
-    expected_guess[-1] = 1.0 / (num_nodes-1)
-
-    prob = Problem(
-        obj,
-        obj_grad,
-        eom,
-        state_symbols,
-        num_nodes,
-        interval_value,
-        known_parameter_map=par_map,
-        instance_constraints=instance_constraints,
-        time_symbol=t,
-        backend='numpy',
-        )
-    initial_guess = prob.create_linear_initial_guess()
-    np.testing.assert_allclose(initial_guess, expected_guess)
-    if plot:
-        ax = prob.plot_trajectories(initial_guess)
-        ax[0].set_title('State Trajectories B4: no bounds')
-
-    # B5: state instances in instance_constraints
-    instance_constraints = (
-        x.func(t00) - 3.0 + ux.func(tf0),
-        y.func(t00),
-        ux.func(t00) - 5.0,
-
-        x.func(t10) - 1.5*b1,
-        y.func(t10) - 4.0,
-        ux.func(t10) - 1.0+b2,
-        uy.func(t10) - 4.5,
-
-        x.func(t20),
-        y.func(t20) - 3.0,
-
-        x.func(tf0)+ 1.0,
-        ux.func(tf0)+ 5.0,
-    )
-
-    start = t0
-    ende = t1
-    expected_guess[0*num_nodes+start:0*num_nodes+ende] = 0.0
-
-    prob = Problem(
-        obj,
-        obj_grad,
-        eom,
-        state_symbols,
-        num_nodes,
-        interval_value,
-        known_parameter_map=par_map,
-        instance_constraints=instance_constraints,
-        time_symbol=t,
-        backend='numpy',
-    )
-
-    initial_guess = prob.create_linear_initial_guess()
-    np.testing.assert_allclose(initial_guess, expected_guess)
-    if plot:
-        ax = prob.plot_trajectories(initial_guess)
-        ax[0].set_title(('State Trajectories B5: state instances in instance'
-                         ' constraints'))
-=======
-    prob.check_bounds_conflict(initial_guess)
->>>>>>> ec83dffe
+    prob.check_bounds_conflict(initial_guess)